--- conflicted
+++ resolved
@@ -35,11 +35,8 @@
 PlotsExt = ["Plots", "Measures", "Phylo"]
 
 [compat]
-<<<<<<< HEAD
+BenchmarkTools = "1.6.0"
 DataFrames = "1"
-julia = "1.9"
-=======
-BenchmarkTools = "1.6.0"
 Distributions = "0.25"
 EllipticalSliceSampling = "2.0.0"
 FASTX = "2"
@@ -48,5 +45,4 @@
 PDMats = "0.11.32"
 StatsBase = "0.34"
 Suppressor = "0.2.8"
-julia = "1.10"
->>>>>>> 7196f13b
+julia = "1.10"