name = "CodonMolecularEvolution"
uuid = "6511b2a3-0bb8-4def-a118-560a7e125e34"
authors = ["Ben Murrell <murrellb@gmail.com> and contributors"]
version = "0.1.0"

[deps]
AbstractMCMC = "80f14c24-f653-4e6a-9b94-39d6b0f70001"
BenchmarkTools = "6e4b80f9-dd63-53aa-95a3-0cdb28fa8baf"
CSV = "336ed68f-0bac-5ca0-87d4-7b16caf5d00b"
DataFrames = "a93c6f00-e57d-5684-b7b6-d8193f3e46c0"
Distributions = "31c24e10-a181-5473-b8eb-7969acd0382f"
EllipticalSliceSampling = "cad2338a-1db2-11e9-3401-43bc07c9ede2"
FASTX = "c2308a5c-f048-11e8-3e8a-31650f418d12"
Interpolations = "a98d9a8b-a2ab-59e6-89dd-64a1c18fca59"
KrylovKit = "0b1a1467-8014-51b9-945f-bf0ae24f4b77"
LaTeXStrings = "b964fa9f-0449-5b57-a5c2-d3ea65f4040f"
LinearAlgebra = "37e2e46d-f89d-539d-b4ee-838fcccc9c8e"
MCMCChains = "c7f686f2-ff18-58e9-bc7b-31028e88f75d"
MolecularEvolution = "9f975960-e239-4209-8aa0-3d3ad5a82892"
NLopt = "76087f3c-5699-56af-9a33-bf431cd00edd"
NNlib = "872c559c-99b0-510c-b3b7-b6c96a88d5cd"
PDMats = "90014a1f-27ba-587c-ab20-58faa44d9150"
ParameterHandling = "2412ca09-6db7-441c-8e3a-88d5709968c5"
Random = "9a3f8284-a2c9-5f02-9a11-845980a1fd5c"
SimpleUnPack = "ce78b400-467f-4804-87d8-8f486da07d0a"
StatsBase = "2913bbd2-ae8a-5f71-8c99-4fb6c76f3a91"
Suppressor = "fd094767-a336-5f1f-9728-57cf17d0bbfb"

[weakdeps]
Measures = "442fdcdd-2543-5da2-b0f3-8c86c306513e"
Phylo = "aea672f4-3940-5932-aa44-993d1c3ff149"
Plots = "91a5bcdd-55d7-5caf-9e0b-520d859cae80"

[extensions]
PlotsExt = ["Plots", "Measures", "Phylo"]

[compat]
<<<<<<< HEAD
StatsBase = "0.34"
julia = "1.9"
=======
BenchmarkTools = "1.6.0"
Distributions = "0.25"
EllipticalSliceSampling = "2.0.0"
FASTX = "2"
MolecularEvolution = "0.2.3"
NLopt = "1"
PDMats = "0.11.32"
Suppressor = "0.2.8"
julia = "1.10"
>>>>>>> 1bfb17c6
<|MERGE_RESOLUTION|>--- conflicted
+++ resolved
@@ -35,10 +35,6 @@
 PlotsExt = ["Plots", "Measures", "Phylo"]
 
 [compat]
-<<<<<<< HEAD
-StatsBase = "0.34"
-julia = "1.9"
-=======
 BenchmarkTools = "1.6.0"
 Distributions = "0.25"
 EllipticalSliceSampling = "2.0.0"
@@ -46,6 +42,6 @@
 MolecularEvolution = "0.2.3"
 NLopt = "1"
 PDMats = "0.11.32"
+StatsBase = "0.34"
 Suppressor = "0.2.8"
-julia = "1.10"
->>>>>>> 1bfb17c6
+julia = "1.10"