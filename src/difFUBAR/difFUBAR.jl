#Things to think about:
#1 - A standardized interface for all of our user-facing models.

#Thids to do:
#1 - If the only node without a tag is the root node, then this should still count as the "no-background" case
#2 - Add code that automatically infers internal node tags based on:
#  A - simple discrete models
#  B - simple continuous models
#3 - Add more options for initial model fit
#4 - Get subtree-caching working
#5 - Add tree import where the user specifies FG1, and everything else is FG2 (ie. no background)

const DIFFUBAR_TAG_COLORS = ["#ff0000", "#1900ff"] # [red, blue]

#Here, untagged comes after the tags
function model_ind(str::String, tags::Vector{String})
    ind = length(tags) + 1
    for (i, t) in enumerate(tags)
        if occursin(t, str)
            ind = i
        end
    end
    return ind
end

function collapse_counts(param_vec, count_vec; cases=nothing)
    if isnothing(cases)
        cases = sort(union(param_vec))
    end
    d = Dict(zip(cases, 1:length(cases)))
    storage = zeros(Int64, length(cases))
    for i in 1:length(count_vec)
        storage[d[param_vec[i]]] += count_vec[i]
    end
    return storage ./ sum(storage)
end

"""


"""
function difFUBAR_init(outpath_and_file_prefix, treestring, tags; tag_colors=DIFFUBAR_TAG_COLORS[sortperm(tags)], verbosity=1, exports=true, strip_tags_from_name=generate_tag_stripper(tags), disable_binarize=true, ladderize_tree = false)

    #Create the export directory, if required
    analysis_name = outpath_and_file_prefix
    splt = splitpath(analysis_name)[1:end-1]
    if length(splt) > 0
        exports && mkpath(joinpath(splt))
    end

    tree = gettreefromnewick(treestring, FelNode, disable_binarize=disable_binarize)

    #Need to think of consequences of eg. binarizing when there are tags.
    #We'll need the non-zero branch lengths to inherit the names/tags, for example.
    #REQUIRED TEST: CHECK NODE NAMES AFTER BINARIZATION
    #MolecularEvolution.binarize!(tree) #Check if this is required for trees with ternary branching?
    
    if ladderize_tree
        MolecularEvolution.ladderize!(tree)
    end

    #data validation checks:
    #seq lengths must all be multiples of there
    #seqs must not contain stop codons, unless "handle_stop_codons" or "warn_stop_codons" is set
    #seqs must not contain ambiguous characters, unless "handle_ambiguous" or "warn_ambiguous" is set
    #seqs must not contain non-ATGC characters, unless "handle_nonATGC" or "warn_nonATGC" is set
    #tree names must match sequence names (after removing tags)

    #Export tagged input tree to file?
    verbosity > 0 && println("Step 1: Initialization. If exports = true, tree showing the assignment of branches to groups/colors will be exported to: " * analysis_name * "_tagged_input_tree.svg.")


    p = sortperm(tags)
    tags, tag_colors = tags[p], tag_colors[p]
    push!(tag_colors, "black") #ASSUMPTION: background color is always black

    if exports
        plot_tagged_phylo_tree(PlotsExtDummy(), tree, tag_colors, tags, analysis_name)
    end

    #Tags and tag colors are now ordered, and tag_colors includes the untagged category
    return tree, tags, tag_colors, analysis_name
end

function difFUBAR_global_fit(seqnames, seqs, tree, leaf_name_transform, code; verbosity=1, optimize_branch_lengths=false)

    verbosity > 0 && println("Step 2: Optimizing global codon model parameters.")

    tree, alpha, beta, GTRmat, F3x4_freqs, eq_freqs = optimize_MG94_F3x4(seqnames, seqs, tree, leaf_name_transform=leaf_name_transform, genetic_code=code)

    ######
    #optionally polish branch lengths and topology
    ######

    return tree, alpha, beta, GTRmat, F3x4_freqs, eq_freqs
end

function difFUBAR_global_fit_2steps(seqnames, seqs, tree, leaf_name_transform, code; verbosity=1, optimize_branch_lengths=false)

    verbosity > 0 && println("Step 2: Optimizing global codon model parameters.")

    tree, nuc_mu, nuc_pi = optimize_nuc_mu(seqnames, seqs, tree, leaf_name_transform=leaf_name_transform, genetic_code=code, optimize_branch_lengths=optimize_branch_lengths)

    #Optionally polish branch lengths
    if optimize_branch_lengths == true
        tree_polish!(tree, GeneralCTMC(reversibleQ(nuc_mu, nuc_pi)), verbose=verbosity, topology=false)
        #Detect if all branchlengths are zero or all branchlengths are the same
    elseif optimize_branch_lengths == "detect"
        branchlengths = [x.branchlength for x in getnodelist(tree)]
        if all(x -> x == 0, branchlengths)
            @warn "All branchlengths are zero"
        elseif length(unique(branchlengths)) == 1
            @warn "All branchlengths are the same"
        end
    end

    GTRmat = reversibleQ(nuc_mu, ones(4))
    tree, alpha, beta, F3x4_freqs, eq_freqs = optimize_codon_alpha_and_beta(seqnames, seqs, tree, GTRmat, leaf_name_transform=leaf_name_transform, genetic_code=code)
    
    rescale_branchlengths!(tree, alpha) #rescale such that the ML value of alpha is 1

    ######
    #optionally polish branch lengths and topology
    ######

    return tree, alpha, beta, GTRmat, F3x4_freqs, eq_freqs
end

#foreground_grid and background_grid control the number of categories below 1.0
function difFUBAR_grid(tree, tags, GTRmat, F3x4_freqs, code; verbosity=1, foreground_grid=6, background_grid=4, version::Union{difFUBARGrid,Nothing}=nothing, t=0)

    log_con_lik_matrix, codon_param_vec, alphagrid, omegagrid, background_omega_grid, param_kinds, is_background, num_groups, num_sites = gridprep(tree, tags;
        verbosity=verbosity,
        foreground_grid=foreground_grid,
        background_grid=background_grid
    )
    heuristic_pick, nthreads = choose_grid_and_nthreads(tree, tags, num_groups, num_sites, alphagrid, omegagrid, background_omega_grid, code)
    t < 1 && (t = nthreads)
    isnothing(version) && (version = heuristic_pick)
    verbosity > 1 && println("\n$(typeof(version)), with $(t) parallel threads will be used for the grid likelihood calculations\n") #Higher level of verbosity
    return difFUBAR_grid(version, tree, tags, GTRmat, F3x4_freqs, code, log_con_lik_matrix, codon_param_vec, alphagrid, omegagrid, background_omega_grid, param_kinds, is_background, num_groups, num_sites, t;
        verbosity=verbosity,
        foreground_grid=foreground_grid,
        background_grid=background_grid
    )
end

function difFUBAR_sample(con_lik_matrix, iters; verbosity=1)
    verbosity > 0 && println("Step 4: Running Gibbs sampler to infer site categories.")
    alloc_grid, theta = LDA_gibbs_track_allocation_vec(con_lik_matrix, 0.1, iters=iters)
    return alloc_grid, theta
end

<<<<<<< HEAD
function difFUBAR_bayesian_postprocessing(pos_thresh, alloc_grid, codon_param_vec, alphagrid, omegagrid; tag_colors=DIFFUBAR_TAG_COLORS, verbosity=1)
=======
export difFUBAR_tabulate
"""
    difFUBAR_tabulate(analysis_name, pos_thresh, alloc_grid, codon_param_vec, alphagrid, omegagrid; tag_colors=DIFFUBAR_TAG_COLORS, verbosity=1, sites_to_plot=nothing, exports=true)

Takes the output of `difFUBAR` and tabulates the results. Returns a DataFrame of the detected sites.
This function enables you to use the results of `difFUBAR` to tabulate the results with a different threshold.

# Arguments
- `analysis_name`: where to export the results.
- `pos_thresh`: threshold of significance for the posteriors.
- `alloc_grid`: contains the result of the Gibbs sampler.
- `codon_param_vec`: vector of codon parameters from difFUBAR.
- `alphagrid`: grid of alpha values.
- `omegagrid`: grid of omega values.
- `tag_colors`: colors of the tags.
"""
function difFUBAR_tabulate(analysis_name, pos_thresh, alloc_grid, codon_param_vec, alphagrid, omegagrid; tag_colors=DIFFUBAR_TAG_COLORS, verbosity=1, sites_to_plot=nothing, exports=true)
>>>>>>> 931fb291
    grid_size, num_sites = size(alloc_grid)

    r(s) = round(s, digits=4)

    detected_sites = Int64[]
    group1_volumes = Vector{Float64}[]
    group2_volumes = Vector{Float64}[]
    alpha_volumes = Vector{Float64}[]
    detections = Vector{Float64}[] #legacy name - now includes all 4 "relevant" site posteriors
    param_means = Vector{Float64}[]

    ω1 = [c[2] for c in codon_param_vec]
    ω2 = [c[3] for c in codon_param_vec]
    alphas = [c[1] for c in codon_param_vec]
    ω1_greater_filt = ω1 .> ω2
    ω2_greater_filt = ω2 .> ω1
    ω1_pos_filt = ω1 .> 1.0
    ω2_pos_filt = ω2 .> 1.0

    verbosity > 0 && println("Step 5: Tabulating and plotting. Detected sites:")
    for site in 1:num_sites
        ω1_greater_posterior = sum(alloc_grid[ω1_greater_filt, site]) / sum(alloc_grid[:, site])
        ω2_greater_posterior = sum(alloc_grid[ω2_greater_filt, site]) / sum(alloc_grid[:, site])
        ω1_pos_posterior = sum(alloc_grid[ω1_pos_filt, site]) / sum(alloc_grid[:, site])
        ω2_pos_posterior = sum(alloc_grid[ω2_pos_filt, site]) / sum(alloc_grid[:, site])
        detecs = [ω1_greater_posterior, ω2_greater_posterior, ω1_pos_posterior, ω2_pos_posterior]

        site_counts_ω1 = collapse_counts(ω1, alloc_grid[:, site], cases=omegagrid)
        site_counts_ω2 = collapse_counts(ω2, alloc_grid[:, site], cases=omegagrid)
        site_counts_alphas = collapse_counts(alphas, alloc_grid[:, site], cases=alphagrid)

        mean_alpha = sum(site_counts_alphas .* alphagrid)
        mean_ω1 = sum(site_counts_ω1 .* omegagrid)
        mean_ω2 = sum(site_counts_ω2 .* omegagrid)

        push!(detections, detecs)
        push!(param_means, [mean_alpha, mean_ω1, mean_ω2])
        push!(group1_volumes, site_counts_ω1)
        push!(group2_volumes, site_counts_ω2)
        push!(alpha_volumes, site_counts_alphas)

        if maximum(detecs) > pos_thresh
            verbosity > 0 && print("Site $(site) - ")
            verbosity > 0 && print("P(ω1 > ω2):", ω1_greater_posterior)
            verbosity > 0 && print("; P(ω2 > ω1):", ω2_greater_posterior)
            verbosity > 0 && print("; P(ω1 > 1):", ω1_pos_posterior)
            verbosity > 0 && println("; P(ω2 > 1):", ω2_pos_posterior)
            push!(detected_sites, site)
        end
    end
    
    # Return everything needed by both tabulate and plot functions
    return detections, param_means, detected_sites, group1_volumes, group2_volumes, alpha_volumes, num_sites
end


function difFUBAR_tabulate(analysis_name, detections, param_means, num_sites; tag_colors=DIFFUBAR_TAG_COLORS, verbosity=1, exports=true)

    #Exporting site data
    df = DataFrame()
    df[!, "Codon Sites"] = [1:num_sites;]
    df[!, "P(ω1 > ω2)"] = [d[1] for d in detections]
    df[!, "P(ω2 > ω1)"] = [d[2] for d in detections]
    df[!, "P(ω1 > 1)"] = [d[3] for d in detections]
    df[!, "P(ω2 > 1)"] = [d[4] for d in detections]
    df[!, "mean(α)"] = [d[1] for d in param_means]
    df[!, "mean(ω1)"] = [d[2] for d in param_means]
    df[!, "mean(ω2)"] = [d[3] for d in param_means]

    verbosity > 0 && println("\nIf exports = true, writing results for all sites to CSV: " * analysis_name * "_posteriors.csv")
    exports && CSV.write(analysis_name * "_posteriors.csv", df)
    
    return df
end

export difFUBAR_tabulate_and_plot
function difFUBAR_tabulate_and_plot(analysis_name, pos_thresh, alloc_grid, codon_param_vec, alphagrid, omegagrid; tag_colors=DIFFUBAR_TAG_COLORS, verbosity=1, exports=true)
    # Process the data and get all needed values
    detections, param_means, detected_sites, group1_volumes, group2_volumes, alpha_volumes, num_sites = 
        difFUBAR_bayesian_postprocessing(pos_thresh, alloc_grid, codon_param_vec, alphagrid, omegagrid; 
                                        tag_colors=tag_colors, verbosity=verbosity)

    # Pass appropriate values to each function
    df = difFUBAR_tabulate(analysis_name, detections, param_means, num_sites; 
                          tag_colors=tag_colors, verbosity=verbosity, exports=exports)
    
    # Make sure to pass all required values to plot_results
    difFUBAR_plot_results(PlotsExtDummy(), analysis_name, pos_thresh, detections, param_means, num_sites, omegagrid,
                         detected_sites, group1_volumes, group2_volumes, alpha_volumes;
                         tag_colors=tag_colors, verbosity=verbosity, exports=exports)
    
    return df
end

#Must return enough to re-calculate detections etc
export difFUBAR
"""
    difFUBAR(seqnames, seqs, treestring, tags, outpath; <keyword arguments>)

Takes a tagged phylogeny and an alignment as input and performs difFUBAR analysis.
Returns `df, results_tuple` where `df` is a DataFrame of the detected sites and `results_tuple` is a tuple of the partial calculations needed to re-run `difFUBAR_tabulate`.
Consistent with the docs of [`difFUBAR_tabulate`](@ref), `results_tuple` stores `(alloc_grid, codon_param_vec, alphagrid, omegagrid, tag_colors)`.

# Arguments
- `seqnames`: vector of untagged sequence names.
- `seqs`: vector of aligned sequences, corresponding to `seqnames`.
- `treestring`: a tagged newick tree string.
- `tags`: vector of tag signatures.
- `outpath`: export directory.
- `tag_colors=DIFFUBAR_TAG_COLORS[sortperm(tags)]`: vector of tag colors (hex format). The default option is consistent with the difFUBAR paper (Foreground 1: red, Foreground 2: blue).
- `pos_thresh=0.95`: threshold of significance for the posteriors.
- `iters=2500`: iterations used in the Gibbs sampler.
- `binarize=false`: if true, the tree is binarized before the analysis.
- `verbosity=1`: as verbosity increases, prints are added accumulatively. 
    - 0 - no prints
    - 1 - show current step and where output files are exported
    - 2 - show the chosen `difFUBAR_grid` version and amount of parallel threads.
- `exports=true`: if true, output files are exported.
- `code=MolecularEvolution.universal_code`: genetic code used for the analysis.
- `optimize_branch_lengths=false`: if true, the branch lengths of the phylogenetic tree are optimized.
- `version::Union{difFUBARGrid, Nothing}=nothing`: explicitly choose the version of `difFUBAR_grid` to use. If `nothing`, the version is heuristically chosen based on the available RAM and Julia threads.
- `t=0`: explicitly choose the amount of Julia threads to use. If `0`, the degree of parallelization is heuristically chosen based on the available RAM and Julia threads.

!!! note
    Julia starts up with a single thread of execution, by default. See [Starting Julia with multiple threads](https://docs.julialang.org/en/v1/manual/multi-threading/#Starting-Julia-with-multiple-threads).
"""
function difFUBAR(seqnames, seqs, treestring, tags, outpath; tag_colors=DIFFUBAR_TAG_COLORS[sortperm(tags)], pos_thresh=0.95, iters=2500, binarize=false, verbosity=1, exports=true, code=MolecularEvolution.universal_code, optimize_branch_lengths=false, version::Union{difFUBARGrid,Nothing}=nothing, t=0)
    analysis_name = outpath
    tree, tags, tag_colors, analysis_name = difFUBAR_init(analysis_name, treestring, tags, tag_colors=tag_colors, exports=exports, verbosity=verbosity, disable_binarize=!binarize)
    tree, alpha, beta, GTRmat, F3x4_freqs, eq_freqs = difFUBAR_global_fit_2steps(seqnames, seqs, tree, generate_tag_stripper(tags), code, verbosity=verbosity, optimize_branch_lengths=optimize_branch_lengths)
    con_lik_matrix, _, codon_param_vec, alphagrid, omegagrid, _ = difFUBAR_grid(tree, tags, GTRmat, F3x4_freqs, code,
        verbosity=verbosity, foreground_grid=6, background_grid=4, version=version, t=t)
    alloc_grid, theta = difFUBAR_sample(con_lik_matrix, iters, verbosity=verbosity)
    df = difFUBAR_tabulate_and_plot(analysis_name, pos_thresh, alloc_grid, codon_param_vec, alphagrid, omegagrid; tag_colors=tag_colors, verbosity=verbosity, exports=exports)

    #Return df, (tuple of partial calculations needed to re-run tablulate)
    return df, (alloc_grid, codon_param_vec, alphagrid, omegagrid, tag_colors)
end

<|MERGE_RESOLUTION|>--- conflicted
+++ resolved
@@ -151,27 +151,7 @@
     return alloc_grid, theta
 end
 
-<<<<<<< HEAD
 function difFUBAR_bayesian_postprocessing(pos_thresh, alloc_grid, codon_param_vec, alphagrid, omegagrid; tag_colors=DIFFUBAR_TAG_COLORS, verbosity=1)
-=======
-export difFUBAR_tabulate
-"""
-    difFUBAR_tabulate(analysis_name, pos_thresh, alloc_grid, codon_param_vec, alphagrid, omegagrid; tag_colors=DIFFUBAR_TAG_COLORS, verbosity=1, sites_to_plot=nothing, exports=true)
-
-Takes the output of `difFUBAR` and tabulates the results. Returns a DataFrame of the detected sites.
-This function enables you to use the results of `difFUBAR` to tabulate the results with a different threshold.
-
-# Arguments
-- `analysis_name`: where to export the results.
-- `pos_thresh`: threshold of significance for the posteriors.
-- `alloc_grid`: contains the result of the Gibbs sampler.
-- `codon_param_vec`: vector of codon parameters from difFUBAR.
-- `alphagrid`: grid of alpha values.
-- `omegagrid`: grid of omega values.
-- `tag_colors`: colors of the tags.
-"""
-function difFUBAR_tabulate(analysis_name, pos_thresh, alloc_grid, codon_param_vec, alphagrid, omegagrid; tag_colors=DIFFUBAR_TAG_COLORS, verbosity=1, sites_to_plot=nothing, exports=true)
->>>>>>> 931fb291
     grid_size, num_sites = size(alloc_grid)
 
     r(s) = round(s, digits=4)
@@ -248,7 +228,24 @@
 end
 
 export difFUBAR_tabulate_and_plot
-function difFUBAR_tabulate_and_plot(analysis_name, pos_thresh, alloc_grid, codon_param_vec, alphagrid, omegagrid; tag_colors=DIFFUBAR_TAG_COLORS, verbosity=1, exports=true)
+"""
+    difFUBAR_tabulate_and_plot(analysis_name, pos_thresh, alloc_grid, codon_param_vec, alphagrid, omegagrid; tag_colors=DIFFUBAR_TAG_COLORS, verbosity=1, exports=true)
+
+Takes the output of `difFUBAR`, tabulates and plots the results. Returns a DataFrame of tabulated results.
+This function enables you to use the results of `difFUBAR` to tabulate the results with a different threshold.
+
+# Arguments
+- `analysis_name`: where to export the results.
+- `pos_thresh`: threshold of significance for the posteriors.
+- `alloc_grid`: contains the result of the Gibbs sampler.
+- `codon_param_vec`: vector of codon parameters from difFUBAR.
+- `alphagrid`: grid of alpha values.
+- `omegagrid`: grid of omega values.
+- `tag_colors`: colors of the tags.
+- `verbosity=1`: will print to stdout if 1, will not print to stdout if 0.
+- `exports=true`: if true, output files are exported.
+"""
+function difFUBAR_tabulate_and_plot(analysis_name, pos_thresh, alloc_grid, codon_param_vec, alphagrid, omegagrid, tag_colors; verbosity=1, exports=true)
     # Process the data and get all needed values
     detections, param_means, detected_sites, group1_volumes, group2_volumes, alpha_volumes, num_sites = 
         difFUBAR_bayesian_postprocessing(pos_thresh, alloc_grid, codon_param_vec, alphagrid, omegagrid; 
