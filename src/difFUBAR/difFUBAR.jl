#Things to think about:
#1 - A standardized interface for all of our user-facing models.

#Thids to do:
#1 - If the only node without a tag is the root node, then this should still count as the "no-background" case
#2 - Add code that automatically infers internal node tags based on:
#  A - simple discrete models
#  B - simple continuous models
#3 - Add more options for initial model fit
#4 - Get subtree-caching working
#5 - Add tree import where the user specifies FG1, and everything else is FG2 (ie. no background)


#Here, untagged comes after the tags
function model_ind(str::String, tags::Vector{String})
    ind = length(tags) + 1
    for (i, t) in enumerate(tags)
        if occursin(t, str)
            ind = i
        end
    end
    return ind
end

function collapse_counts(param_vec, count_vec; cases=nothing)
    if isnothing(cases)
        cases = sort(union(param_vec))
    end
    d = Dict(zip(cases, 1:length(cases)))
    storage = zeros(Int64, length(cases))
    for i in 1:length(count_vec)
        storage[d[param_vec[i]]] += count_vec[i]
    end
    return storage ./ sum(storage)
end

function FUBAR_violin_plot(sites, group1_volumes, omegagrid;
    color="black", tag="", alpha=0.6,
    x_label="Parameter", y_label="Codon Sites",
    v_offset=0.0, legend_ncol=3,
    vertical_ind=findfirst(omegagrid .>= 1.0),
    plot_legend=true)

    ypos = [-i * 0.5 for i in 1:length(sites)]
    if !isnothing(vertical_ind)
        bar!([vertical_ind], [2 + maximum(ypos) - minimum(ypos)], bottom=[minimum(ypos) - 1], color="grey", alpha=0.05, label=:none)
    end

    for i in 1:length(sites)
        center_line = ypos[i]
        a = 1:length(omegagrid)
        b = group1_volumes[i]
        c = (v_offset .+ center_line .+ (-0.5 .* group1_volumes[i]))

        bar!(a, b + c, fillto=c, linewidth=0, bar_edges=false, linealpha=0.0, ylims=(minimum(c) - 1, 0), color=color, alpha=alpha, label=:none)

    end

    bar!([1], [1], bottom=[1000], color=color, alpha=alpha, label=tag, linewidth=0, bar_edges=false, linealpha=0.0)
    bar!(yticks=(ypos, sites))
    bar!(xticks=((1:length(omegagrid)), omegagrid), xrotation=90)
    bar!(ylabel=y_label, xlabel=x_label)

    bar!(ylim=(minimum(ypos) - 0.5, maximum(ypos) + 0.5))
    if plot_legend
        plot!(
            legend=:outertop,
            legendcolumns=legend_ncol,
            shadow=true, fancybox=true, bbox_to_anchor=(0.5, 1.01)
        )
    end
end

<<<<<<< HEAD
=======
function FUBAR_omega_plot(param_means, tag_colors, pos_thresh, detections, num_sites)
    #A plot of the omega means for all sites.
    omega1_means = [p[2] for p in param_means]
    omega2_means = [p[3] for p in param_means]

    t(x) = log10(x + 1)
    invt(y) = 10^y - 1

    omega1_means = t.(omega1_means)
    omega2_means = t.(omega2_means)

    for i in 1:length(omega1_means)
        tc = "black"
        if omega1_means[i] > omega2_means[i]
            tc = tag_colors[1]
        else
            tc = tag_colors[2]
        end

        diff_mul = 1.0
        if !(maximum(detections[i][1:2]) > pos_thresh)
            diff_mul = 0.1
        end

        pos1_mul = 1.0
        if !(detections[i][3] > pos_thresh)
            pos1_mul = 0.15
        end

        pos2_mul = 1.0
        if !(detections[i][4] > pos_thresh)
            pos2_mul = 0.15
        end
        plot!([i, i], [omega1_means[i], omega2_means[i]], color=tc, alpha=0.75 * diff_mul, linewidth=2, xlim=(-4, num_sites + 5), label="", yscale=:log10)
        scatter!([i], [omega1_means[i]], color=tag_colors[1], alpha=0.75 * pos1_mul, ms=2.5, label="", markerstrokecolor=:auto, yscale=:log10)
        scatter!([i], [omega2_means[i]], color=tag_colors[2], alpha=0.75 * pos2_mul, ms=2.5, label="", markerstrokecolor=:auto, yscale=:log10)
    end


    scatter!([-100, -100], [2, 2], color=tag_colors[1], alpha=0.75, label="ω1>1", ms=2.5)
    scatter!([-100, -100], [2, 2], color=tag_colors[2], alpha=0.75, label="ω2>1", ms=2.5)
    plot!([-100, -100], [2, 2], color=tag_colors[1], alpha=0.75, label="ω1>ω2", linewidth=2)
    plot!([-100, -100], [2, 2], color=tag_colors[2], alpha=0.75, label="ω2>ω1", linewidth=2)
    plot!([-2, num_sites + 3], [log10(1.0 + 1), log10(1.0 + 1)], color="grey", alpha=0.5, label="ω=1", linestyle=:dot, linewidth=2)
    xlabel!("Codon Sites")
    ylabel!("ω")

    n_points = 8
    lb = 0.01
    ub = 10
    points = collect(t(lb):(t(ub)-t(lb))/(n_points-1):t(ub))
    ticklabels = string.(round.(invt.(points), sigdigits=2))
    yticks!(points, ticklabels)

    xticks!(0:50:num_sites)

    plot!(
        legend=:outertop,
        legendcolumns=5,
        ylim=(0, log10(11)))

end

>>>>>>> 4cf8b2fe
"""


"""
function difFUBAR_init(outpath_and_file_prefix, treestring, tags, tag_colors; verbosity=1, exports=true, strip_tags_from_name=generate_tag_stripper(tags))

    #Create the export directory, if required
    analysis_name = outpath_and_file_prefix
    splt = splitpath(analysis_name)[1:end-1]
    if length(splt) > 0
        exports && mkpath(joinpath(splt))
    end

    tree = gettreefromnewick(treestring, FelNode)

    #Need to think of consequences of eg. binarizing when there are tags.
    #We'll need the non-zero branch lengths to inherit the names/tags, for example.
    #REQUIRED TEST: CHECK NODE NAMES AFTER BINARIZATION
    MolecularEvolution.binarize!(tree) #Check if this is required for trees with ternary branching?
    #Make this optional, but done by default
    MolecularEvolution.ladderize!(tree)

    #data validation checks:
    #seq lengths must all be multiples of there
    #seqs must not contain stop codons, unless "handle_stop_codons" or "warn_stop_codons" is set
    #seqs must not contain ambiguous characters, unless "handle_ambiguous" or "warn_ambiguous" is set
    #seqs must not contain non-ATGC characters, unless "handle_nonATGC" or "warn_nonATGC" is set
    #tree names must match sequence names (after removing tags)

    #Export tagged input tree to file?
    verbosity > 0 && println("Step 1: Initialization. If exports = true, tree showing the assignment of branches to groups/colors will be exported to: " * analysis_name * "_tagged_input_tree.svg.")


    p = sortperm(tags)
<<<<<<< HEAD
    tags,tag_colors = tags[p],tag_colors[p]
    push!(tag_colors,"black") #ASSUMPTION: background color is always black
=======
    tags, tag_colors = tags[p], tag_colors[p]
    push!(tag_colors, "black") #ASSUMPTION: background color is always black
>>>>>>> 4cf8b2fe

    if exports
        #Replace with Phylo.jl based plot?
        color_dict = Dict(zip(getnodelist(tree), [tag_colors[model_ind(n.name, tags)] for n in getnodelist(tree)]))
        label_dict = Dict(zip(getnodelist(tree), [strip_tags_from_name(n.name) for n in getnodelist(tree)]))
        img = tree_draw(tree, canvas_height=(3 + length(getleaflist(tree)) / 5)cm,
            draw_labels=true, dot_color_dict=color_dict,
            line_color_dict=color_dict, line_width=0.3, min_dot_size=0.01,
            nodelabel_dict=label_dict)
        img |> SVG(analysis_name * "_tagged_input_tree.svg", 15cm, (3 + length(getleaflist(tree)) / 5)cm)
    end

    #Tags and tag colors are now ordered, and tag_colors includes the untagged category
    return tree, tags, tag_colors, analysis_name
end

<<<<<<< HEAD
function difFUBAR_global_fit(seqnames, seqs, tree, leaf_name_transform, code; verbosity = 1, optimize_branch_lengths = false)
=======
function difFUBAR_global_fit(seqnames, seqs, tree, leaf_name_transform, code; verbosity=1)
>>>>>>> 4cf8b2fe

    verbosity > 0 && println("Step 2: Optimizing global codon model parameters.")

    tree, alpha, beta, GTRmat, F3x4_freqs, eq_freqs = optimize_MG94_F3x4(seqnames, seqs, tree, leaf_name_transform=leaf_name_transform, genetic_code=code)

    ######
    #optionally polish branch lengths and topology
    ######

    return tree, alpha, beta, GTRmat, F3x4_freqs, eq_freqs
end

<<<<<<< HEAD
function difFUBAR_global_fit_2steps(seqnames, seqs, tree, leaf_name_transform, code; verbosity = 1, optimize_branch_lengths = false)
=======
#foreground_grid and background_grid control the number of categories below 1.0
function difFUBAR_grid(tree, tags, GTRmat, F3x4_freqs, code; verbosity=1, foreground_grid=6, background_grid=4)
>>>>>>> 4cf8b2fe

    verbosity > 0 && println("Step 2: Optimizing global codon model parameters.")

<<<<<<< HEAD
    tree, nuc_mu, nuc_pi = optimize_nuc_mu(seqnames, seqs, tree, leaf_name_transform = leaf_name_transform, genetic_code = code, optimize_branch_lengths = optimize_branch_lengths)

    #Optionally polish branch lengths
    if optimize_branch_lengths == true
        tree_polish!(tree, GeneralCTMC(reversibleQ(nuc_mu, nuc_pi)), verbose=verbosity, topology=false)
    #Detect if all branchlengths are zero or all branchlengths are the same
    elseif optimize_branch_lengths == "detect"
        branchlengths = [x.branchlength for x in getnodelist(tree)]
        if all(x -> x == 0, branchlengths)
            @warn "All branchlengths are zero"
        elseif length(unique(branchlengths)) == 1
            @warn "All branchlengths are the same"
        end
    end

    GTRmat = reversibleQ(nuc_mu, ones(4))
    tree, alpha, beta, F3x4_freqs, eq_freqs = optimize_codon_alpha_and_beta(seqnames, seqs, tree, GTRmat, leaf_name_transform = leaf_name_transform, genetic_code = code)
    rescale_branchlengths!(tree, alpha) #rescale such that the ML value of alpha is 1
    
    ######
    #optionally polish branch lengths and topology
    ######

    return tree, alpha,beta,GTRmat,F3x4_freqs,eq_freqs
end
=======
    #This is the function that assigns models to branches
    #Sometimes there will be the same number of tags as omegas, but sometimes there will be one more omega.
    #Depending on whether there are any background branches (UNTESTED WITH NO BACKGROUND BRANCHES)
    function N_Omegas_model_func(tags, omega_vec, alpha, nuc_mat, F3x4, code)
        models = [cached_model(alpha, alpha * o, nuc_mat, F3x4, genetic_code=code) for o in omega_vec]
        return n::FelNode -> [models[model_ind(n.name, tags)]]
    end

    #Defines the grid used for inference.
    function gridsetup(lb, ub, num_below_one, trin, tr)
        step = (trin(1.0) - trin(lb)) / num_below_one
        return tr.(trin(lb):step:trin(ub))
    end
    tr(x) = 10^x - 0.05
    trinv(x) = log10(x + 0.05)
    alphagrid = gridsetup(0.01, 13.0, foreground_grid, trinv, tr)
    omegagrid = gridsetup(0.01, 13.0, foreground_grid, trinv, tr)
    background_omega_grid = gridsetup(0.05, 6.0, background_grid, trinv, tr) #Much coarser, because this isn't a target of inference
    length(background_omega_grid) * length(alphagrid) * length(omegagrid)^2

    num_groups = length(tags)
    is_background = maximum([model_ind(n.name, tags) for n in getnodelist(tree)]) > num_groups
    tensor_dims = 1 + num_groups + is_background

    function add_to_each_element(vec_of_vec, elems)
        return [vcat(v, [e]) for v in vec_of_vec for e in elems]
    end

    codon_param_vec = [[a] for a in alphagrid]
    param_kinds = ["Alpha"]
    for g in 1:num_groups
        push!(param_kinds, "OmegaG$(g)")
        codon_param_vec = add_to_each_element(codon_param_vec, omegagrid)
    end
    if is_background
        push!(param_kinds, "OmegaBackground")
        codon_param_vec = add_to_each_element(codon_param_vec, background_omega_grid)
    end
    codon_param_vec

    num_sites = tree.message[1].sites
    l = length(codon_param_vec)
    log_con_lik_matrix = zeros(l, num_sites)

    verbosity > 0 && println("Step 3: Calculating grid of $(length(codon_param_vec))-by-$(tree.message[1].sites) conditional likelihood values (the slowest step). Currently on:")

    for (row_ind, cp) in enumerate(codon_param_vec)
        alpha = cp[1]
        omegas = cp[2:end]
        tagged_models = N_Omegas_model_func(tags, omegas, alpha, GTRmat, F3x4_freqs, code)

        felsenstein!(tree, tagged_models)
        #This combine!() is needed because the current site_LLs function applies to a partition
        #And after a felsenstein pass, you don't have the eq freqs factored in.
        #We could make a version of log_likelihood() that returns the partitions instead of just the sum
        combine!.(tree.message, tree.parent_message)

        log_con_lik_matrix[row_ind, :] .= MolecularEvolution.site_LLs(tree.message[1]) #Check that these grab the scaling constants as well!
        verbosity > 0 && if mod(row_ind, 500) == 1
            print(round(100 * row_ind / length(codon_param_vec)), "% ")
            flush(stdout)
        end
    end
    verbosity > 0 && println()

    con_lik_matrix = zeros(size(log_con_lik_matrix))
    site_scalers = maximum(log_con_lik_matrix, dims=1)
    for i in 1:num_sites
        con_lik_matrix[:, i] .= exp.(log_con_lik_matrix[:, i] .- site_scalers[i])
    end
>>>>>>> 4cf8b2fe

#foreground_grid and background_grid control the number of categories below 1.0
function difFUBAR_grid(tree, tags, GTRmat, F3x4_freqs, code; verbosity = 1, foreground_grid = 6, background_grid = 4, version::Union{difFUBARGrid, Nothing} = nothing, t = 0)

    log_con_lik_matrix, codon_param_vec, alphagrid, omegagrid, background_omega_grid, param_kinds, is_background, num_groups, num_sites = gridprep(tree, tags; 
                                                                                                                                                    verbosity = verbosity, 
                                                                                                                                                    foreground_grid = foreground_grid, 
                                                                                                                                                    background_grid = background_grid
                                                                                                                                                    )
    heuristic_pick, nthreads = choose_grid_and_nthreads(tree, tags, num_groups, num_sites, alphagrid, omegagrid, background_omega_grid, code)
    t < 1 && (t = nthreads)
    isnothing(version) && (version = heuristic_pick)
    verbosity > 1 && println("\n$(typeof(version)), with $(t) parallel threads will be used for the grid likelihood calculations\n") #Higher level of verbosity
    return difFUBAR_grid(version, tree, tags, GTRmat, F3x4_freqs, code, log_con_lik_matrix, codon_param_vec, alphagrid, omegagrid, background_omega_grid, param_kinds, is_background, num_groups, num_sites, t; 
                        verbosity = verbosity, 
                        foreground_grid = foreground_grid,
                        background_grid = background_grid
                        )
end

function difFUBAR_sample(con_lik_matrix, iters; verbosity=1)
    verbosity > 0 && println("Step 4: Running Gibbs sampler to infer site categories.")
    alloc_grid, theta = LDA_gibbs_track_allocation_vec(con_lik_matrix, 0.1, iters=iters)
    return alloc_grid, theta
end

function difFUBAR_tabulate(analysis_name, pos_thresh, alloc_grid, codon_param_vec, alphagrid, omegagrid, tag_colors; verbosity=1, sites_to_plot=nothing, exports=true)
    grid_size, num_sites = size(alloc_grid)

    r(s) = round(s, digits=4)

    detected_sites = Int64[]
    group1_volumes = Vector{Float64}[]
    group2_volumes = Vector{Float64}[]
    alpha_volumes = Vector{Float64}[]
    detections = Vector{Float64}[] #legacy name - now includes all 4 "relevant" site posteriors
    param_means = Vector{Float64}[]

    ω1 = [c[2] for c in codon_param_vec]
    ω2 = [c[3] for c in codon_param_vec]
    alphas = [c[1] for c in codon_param_vec]
    ω1_greater_filt = ω1 .> ω2
    ω2_greater_filt = ω2 .> ω1
    ω1_pos_filt = ω1 .> 1.0
    ω2_pos_filt = ω2 .> 1.0

    verbosity > 0 && println("Step 5: Tabulating and plotting. Detected sites:")
    for site in 1:num_sites
        ω1_greater_posterior = sum(alloc_grid[ω1_greater_filt, site]) / sum(alloc_grid[:, site])
        ω2_greater_posterior = sum(alloc_grid[ω2_greater_filt, site]) / sum(alloc_grid[:, site])
        ω1_pos_posterior = sum(alloc_grid[ω1_pos_filt, site]) / sum(alloc_grid[:, site])
        ω2_pos_posterior = sum(alloc_grid[ω2_pos_filt, site]) / sum(alloc_grid[:, site])
        detecs = [ω1_greater_posterior, ω2_greater_posterior, ω1_pos_posterior, ω2_pos_posterior]

        site_counts_ω1 = collapse_counts(ω1, alloc_grid[:, site], cases=omegagrid)
        site_counts_ω2 = collapse_counts(ω2, alloc_grid[:, site], cases=omegagrid)
        site_counts_alphas = collapse_counts(alphas, alloc_grid[:, site], cases=alphagrid)

        mean_alpha = sum(site_counts_alphas .* alphagrid)
        mean_ω1 = sum(site_counts_ω1 .* omegagrid)
        mean_ω2 = sum(site_counts_ω2 .* omegagrid)

        push!(detections, detecs)
        push!(param_means, [mean_alpha, mean_ω1, mean_ω2])
        push!(group1_volumes, site_counts_ω1)
        push!(group2_volumes, site_counts_ω2)
        push!(alpha_volumes, site_counts_alphas)

        if maximum(detecs) > pos_thresh
            verbosity > 0 && print("Site $(site) - ")
            verbosity > 0 && print("P(ω1 > ω2):", ω1_greater_posterior)
            verbosity > 0 && print("; P(ω2 > ω1):", ω2_greater_posterior)
            verbosity > 0 && print("; P(ω1 > 1):", ω1_pos_posterior)
            verbosity > 0 && println("; P(ω2 > 1):", ω2_pos_posterior)
            push!(detected_sites, site)
        end
    end

    #Exporting site data
    df = DataFrame()
    df[!, "Codon Sites"] = [1:num_sites;]
    df[!, "P(ω1 > ω2)"] = [d[1] for d in detections]
    df[!, "P(ω2 > ω1)"] = [d[2] for d in detections]
    df[!, "P(ω1 > 1)"] = [d[3] for d in detections]
    df[!, "P(ω2 > 1)"] = [d[4] for d in detections]
    df[!, "mean(α)"] = [d[1] for d in param_means]
    df[!, "mean(ω1)"] = [d[2] for d in param_means]
    df[!, "mean(ω2)"] = [d[3] for d in param_means]

    verbosity > 0 && println("\nIf exports = true, writing results for all sites to CSV: " * analysis_name * "_posteriors.csv")
    exports && CSV.write(analysis_name * "_posteriors.csv", df)

    sites = [1:num_sites;]

    #Select the sites that will get plotted, in case you want to customize this.
    if isnothing(sites_to_plot)
        sites_to_plot = detected_sites
    end

    if length(sites_to_plot) == 0
        verbosity > 0 && println("No sites detected above threshold.")
    elseif exports
        verbosity > 0 && println("Plotting alpha and omega distributions. If exports = true, saved as " * analysis_name * "_violin_*.pdf")

        #Assumes alpha and omega grids are the same!? Currently enforced by args passed into difFUBAR_grid
        #Maybe this is ok
        grd = round.(omegagrid, digits=3)

        #Three plotting examples.
        #Plot the alphas for each flagged site

        lmargin = 7 + length(sites_to_plot) / 2
        ysize = 300 + 70 * length(sites[sites_to_plot])
        FUBAR_violin_plot(sites[sites_to_plot], alpha_volumes[sites_to_plot] .* 0.75, grd, tag="α", color="green", x_label="α")
        plot!(size=(400, ysize), grid=false, left_margin=(lmargin)mm, bottom_margin=10mm)

        savefig(analysis_name * "_violin_alpha.pdf")
        Plots.CURRENT_PLOT.nullableplot = nothing # PyPlots close()

        #Plot the G1 and G2 omegas
        FUBAR_violin_plot(sites[sites_to_plot], group1_volumes[sites_to_plot], grd, tag="ω1", color=tag_colors[1])
        FUBAR_violin_plot(sites[sites_to_plot], group2_volumes[sites_to_plot], grd, tag="ω2", color=tag_colors[2], x_label="ω")
        plot!(size=(400, ysize), grid=false, left_margin=(lmargin)mm, bottom_margin=10mm)

        savefig(analysis_name * "_violin_omegas.pdf")
        Plots.CURRENT_PLOT.nullableplot = nothing

        #Plot all three parameters, using the v_offset to separate the alphas from the omegas
        FUBAR_violin_plot(sites[sites_to_plot], group1_volumes[sites_to_plot] .* 0.5, grd, tag="ω1", color=tag_colors[1], v_offset=-0.1)
        FUBAR_violin_plot(sites[sites_to_plot], group2_volumes[sites_to_plot] .* 0.5, grd, tag="ω2", color=tag_colors[2], v_offset=-0.1)
        FUBAR_violin_plot(sites[sites_to_plot], alpha_volumes[sites_to_plot] .* 0.5, grd, tag="α", color="green", v_offset=0.1)
        plot!(size=(400, ysize), grid=false, left_margin=(lmargin)mm, bottom_margin=10mm)

        savefig(analysis_name * "_violin_all_params.pdf")
        Plots.CURRENT_PLOT.nullableplot = nothing

        #Coerce the violin plot function to also viz the "detection" posteriors.
        floored_detec = [clamp.((d .- 0.95) .* 20, 0.0, 1.0) for d in detections[sites_to_plot]]
        println(sites_to_plot)
        FUBAR_violin_plot(sites[sites_to_plot], [[f[1], 0.0, 0.0, 0.0] for f in floored_detec] .* 0.5,
            ["P(ω1>ω2)", "P(ω2>ω1)", "P(ω1>1)", "P(ω2>1)"], tag="P(ω1>ω2)", color=tag_colors[1],
            vertical_ind=nothing, plot_legend=false)
        FUBAR_violin_plot(sites[sites_to_plot], [[0.0, f[2], 0.0, 0.0] for f in floored_detec] .* 0.5,
            ["P(ω1>ω2)", "P(ω2>ω1)", "P(ω1>1)", "P(ω2>1)"], tag="P(ω2>ω1)", color=tag_colors[2],
            vertical_ind=nothing, plot_legend=false)
        FUBAR_violin_plot(sites[sites_to_plot], [[0.0, 0.0, f[3], 0.0] for f in floored_detec] .* 0.5,
            ["P(ω1>ω2)", "P(ω2>ω1)", "P(ω1>1)", "P(ω2>1)"], tag="P(ω1>1)", color=tag_colors[1],
            vertical_ind=nothing, plot_legend=false)
        FUBAR_violin_plot(sites[sites_to_plot], [[0.0, 0.0, 0.0, f[4]] for f in floored_detec] .* 0.5,
            ["P(ω1>ω2)", "P(ω2>ω1)", "P(ω1>1)", "P(ω2>1)"], tag="P(ω2>1)", color=tag_colors[2],
            vertical_ind=nothing, legend_ncol=2, x_label="", plot_legend=false)

        lmargin_detect = 12 + length(sites_to_plot) / 2

        plot!(size=(800, ysize), margins=1Plots.cm, legend=false, grid=false,
            ytickfont=18, bottom_margin=30mm, left_margin=(lmargin_detect)mm,
            xtickfont=18)
        println(length(sites_to_plot))

        savefig(analysis_name * "_detections.pdf")
        Plots.CURRENT_PLOT.nullableplot = nothing

    end

    if exports
        Plots.CURRENT_PLOT.nullableplot = nothing
        FUBAR_omega_plot(param_means, tag_colors, pos_thresh, detections, num_sites)
        plot!(size=(1.25 * length(sites), 300), margins=1Plots.cm, grid=false, legendfontsize=8)
        savefig(analysis_name * "_site_omega_means.pdf")

    end

    return df
end
export difFUBAR_tabulate

#Must return enough to re-calculate detections etc
<<<<<<< HEAD
function difFUBAR(seqnames, seqs, treestring, tags, tag_colors, outpath; pos_thresh = 0.95, iters = 2500, verbosity = 1, exports = true, code = MolecularEvolution.universal_code, optimize_branch_lengths = false, version::Union{difFUBARGrid, Nothing} = nothing, t = 0)
    analysis_name = outpath
    tree, tags, tag_colors, analysis_name = difFUBAR_init(analysis_name, treestring, tags, tag_colors, exports = exports, verbosity = verbosity)
    tree, alpha,beta,GTRmat,F3x4_freqs,eq_freqs = difFUBAR_global_fit_2steps(seqnames, seqs, tree, generate_tag_stripper(tags), code, verbosity = verbosity, optimize_branch_lengths = optimize_branch_lengths)
    con_lik_matrix, _, codon_param_vec, alphagrid, omegagrid, _ = difFUBAR_grid(tree, tags, GTRmat, F3x4_freqs, code, 
                                                                                verbosity = verbosity, foreground_grid = 6, background_grid = 4, version = version, t = t)
    alloc_grid,theta = difFUBAR_sample(con_lik_matrix, iters, verbosity = verbosity)
    df = difFUBAR_tabulate(analysis_name, pos_thresh, alloc_grid, codon_param_vec, alphagrid, omegagrid, tag_colors; verbosity = verbosity, exports = exports)
=======
function difFUBAR(seqnames, seqs, treestring, tags, tag_colors, outpath; pos_thresh=0.95, iters=2500, verbosity=1, exports=true, code=MolecularEvolution.universal_code)
    analysis_name = outpath
    tree, tags, tag_colors, analysis_name = difFUBAR_init(analysis_name, treestring, tags, tag_colors, exports=exports, verbosity=verbosity)
    tree, alpha, beta, GTRmat, F3x4_freqs, eq_freqs = difFUBAR_global_fit(seqnames, seqs, tree, generate_tag_stripper(tags), code, verbosity=verbosity)
    con_lik_matrix, _, codon_param_vec, alphagrid, omegagrid, _ = difFUBAR_grid(tree, tags, GTRmat, F3x4_freqs, code,
        verbosity=verbosity, foreground_grid=6, background_grid=4)
    alloc_grid, theta = difFUBAR_sample(con_lik_matrix, iters, verbosity=verbosity)
    df = difFUBAR_tabulate(analysis_name, pos_thresh, alloc_grid, codon_param_vec, alphagrid, omegagrid, tag_colors; verbosity=verbosity, exports=exports)
>>>>>>> 4cf8b2fe

    #Return df, (tuple of partial calculations needed to re-run tablulate)
    return df, (alloc_grid, codon_param_vec, alphagrid, omegagrid, tag_colors)
end
export difFUBAR

<|MERGE_RESOLUTION|>--- conflicted
+++ resolved
@@ -71,8 +71,6 @@
     end
 end
 
-<<<<<<< HEAD
-=======
 function FUBAR_omega_plot(param_means, tag_colors, pos_thresh, detections, num_sites)
     #A plot of the omega means for all sites.
     omega1_means = [p[2] for p in param_means]
@@ -136,7 +134,6 @@
 
 end
 
->>>>>>> 4cf8b2fe
 """
 
 
@@ -171,13 +168,8 @@
 
 
     p = sortperm(tags)
-<<<<<<< HEAD
     tags,tag_colors = tags[p],tag_colors[p]
     push!(tag_colors,"black") #ASSUMPTION: background color is always black
-=======
-    tags, tag_colors = tags[p], tag_colors[p]
-    push!(tag_colors, "black") #ASSUMPTION: background color is always black
->>>>>>> 4cf8b2fe
 
     if exports
         #Replace with Phylo.jl based plot?
@@ -194,11 +186,7 @@
     return tree, tags, tag_colors, analysis_name
 end
 
-<<<<<<< HEAD
 function difFUBAR_global_fit(seqnames, seqs, tree, leaf_name_transform, code; verbosity = 1, optimize_branch_lengths = false)
-=======
-function difFUBAR_global_fit(seqnames, seqs, tree, leaf_name_transform, code; verbosity=1)
->>>>>>> 4cf8b2fe
 
     verbosity > 0 && println("Step 2: Optimizing global codon model parameters.")
 
@@ -211,16 +199,10 @@
     return tree, alpha, beta, GTRmat, F3x4_freqs, eq_freqs
 end
 
-<<<<<<< HEAD
 function difFUBAR_global_fit_2steps(seqnames, seqs, tree, leaf_name_transform, code; verbosity = 1, optimize_branch_lengths = false)
-=======
-#foreground_grid and background_grid control the number of categories below 1.0
-function difFUBAR_grid(tree, tags, GTRmat, F3x4_freqs, code; verbosity=1, foreground_grid=6, background_grid=4)
->>>>>>> 4cf8b2fe
 
     verbosity > 0 && println("Step 2: Optimizing global codon model parameters.")
 
-<<<<<<< HEAD
     tree, nuc_mu, nuc_pi = optimize_nuc_mu(seqnames, seqs, tree, leaf_name_transform = leaf_name_transform, genetic_code = code, optimize_branch_lengths = optimize_branch_lengths)
 
     #Optionally polish branch lengths
@@ -246,78 +228,6 @@
 
     return tree, alpha,beta,GTRmat,F3x4_freqs,eq_freqs
 end
-=======
-    #This is the function that assigns models to branches
-    #Sometimes there will be the same number of tags as omegas, but sometimes there will be one more omega.
-    #Depending on whether there are any background branches (UNTESTED WITH NO BACKGROUND BRANCHES)
-    function N_Omegas_model_func(tags, omega_vec, alpha, nuc_mat, F3x4, code)
-        models = [cached_model(alpha, alpha * o, nuc_mat, F3x4, genetic_code=code) for o in omega_vec]
-        return n::FelNode -> [models[model_ind(n.name, tags)]]
-    end
-
-    #Defines the grid used for inference.
-    function gridsetup(lb, ub, num_below_one, trin, tr)
-        step = (trin(1.0) - trin(lb)) / num_below_one
-        return tr.(trin(lb):step:trin(ub))
-    end
-    tr(x) = 10^x - 0.05
-    trinv(x) = log10(x + 0.05)
-    alphagrid = gridsetup(0.01, 13.0, foreground_grid, trinv, tr)
-    omegagrid = gridsetup(0.01, 13.0, foreground_grid, trinv, tr)
-    background_omega_grid = gridsetup(0.05, 6.0, background_grid, trinv, tr) #Much coarser, because this isn't a target of inference
-    length(background_omega_grid) * length(alphagrid) * length(omegagrid)^2
-
-    num_groups = length(tags)
-    is_background = maximum([model_ind(n.name, tags) for n in getnodelist(tree)]) > num_groups
-    tensor_dims = 1 + num_groups + is_background
-
-    function add_to_each_element(vec_of_vec, elems)
-        return [vcat(v, [e]) for v in vec_of_vec for e in elems]
-    end
-
-    codon_param_vec = [[a] for a in alphagrid]
-    param_kinds = ["Alpha"]
-    for g in 1:num_groups
-        push!(param_kinds, "OmegaG$(g)")
-        codon_param_vec = add_to_each_element(codon_param_vec, omegagrid)
-    end
-    if is_background
-        push!(param_kinds, "OmegaBackground")
-        codon_param_vec = add_to_each_element(codon_param_vec, background_omega_grid)
-    end
-    codon_param_vec
-
-    num_sites = tree.message[1].sites
-    l = length(codon_param_vec)
-    log_con_lik_matrix = zeros(l, num_sites)
-
-    verbosity > 0 && println("Step 3: Calculating grid of $(length(codon_param_vec))-by-$(tree.message[1].sites) conditional likelihood values (the slowest step). Currently on:")
-
-    for (row_ind, cp) in enumerate(codon_param_vec)
-        alpha = cp[1]
-        omegas = cp[2:end]
-        tagged_models = N_Omegas_model_func(tags, omegas, alpha, GTRmat, F3x4_freqs, code)
-
-        felsenstein!(tree, tagged_models)
-        #This combine!() is needed because the current site_LLs function applies to a partition
-        #And after a felsenstein pass, you don't have the eq freqs factored in.
-        #We could make a version of log_likelihood() that returns the partitions instead of just the sum
-        combine!.(tree.message, tree.parent_message)
-
-        log_con_lik_matrix[row_ind, :] .= MolecularEvolution.site_LLs(tree.message[1]) #Check that these grab the scaling constants as well!
-        verbosity > 0 && if mod(row_ind, 500) == 1
-            print(round(100 * row_ind / length(codon_param_vec)), "% ")
-            flush(stdout)
-        end
-    end
-    verbosity > 0 && println()
-
-    con_lik_matrix = zeros(size(log_con_lik_matrix))
-    site_scalers = maximum(log_con_lik_matrix, dims=1)
-    for i in 1:num_sites
-        con_lik_matrix[:, i] .= exp.(log_con_lik_matrix[:, i] .- site_scalers[i])
-    end
->>>>>>> 4cf8b2fe
 
 #foreground_grid and background_grid control the number of categories below 1.0
 function difFUBAR_grid(tree, tags, GTRmat, F3x4_freqs, code; verbosity = 1, foreground_grid = 6, background_grid = 4, version::Union{difFUBARGrid, Nothing} = nothing, t = 0)
@@ -495,7 +405,6 @@
 export difFUBAR_tabulate
 
 #Must return enough to re-calculate detections etc
-<<<<<<< HEAD
 function difFUBAR(seqnames, seqs, treestring, tags, tag_colors, outpath; pos_thresh = 0.95, iters = 2500, verbosity = 1, exports = true, code = MolecularEvolution.universal_code, optimize_branch_lengths = false, version::Union{difFUBARGrid, Nothing} = nothing, t = 0)
     analysis_name = outpath
     tree, tags, tag_colors, analysis_name = difFUBAR_init(analysis_name, treestring, tags, tag_colors, exports = exports, verbosity = verbosity)
@@ -504,16 +413,6 @@
                                                                                 verbosity = verbosity, foreground_grid = 6, background_grid = 4, version = version, t = t)
     alloc_grid,theta = difFUBAR_sample(con_lik_matrix, iters, verbosity = verbosity)
     df = difFUBAR_tabulate(analysis_name, pos_thresh, alloc_grid, codon_param_vec, alphagrid, omegagrid, tag_colors; verbosity = verbosity, exports = exports)
-=======
-function difFUBAR(seqnames, seqs, treestring, tags, tag_colors, outpath; pos_thresh=0.95, iters=2500, verbosity=1, exports=true, code=MolecularEvolution.universal_code)
-    analysis_name = outpath
-    tree, tags, tag_colors, analysis_name = difFUBAR_init(analysis_name, treestring, tags, tag_colors, exports=exports, verbosity=verbosity)
-    tree, alpha, beta, GTRmat, F3x4_freqs, eq_freqs = difFUBAR_global_fit(seqnames, seqs, tree, generate_tag_stripper(tags), code, verbosity=verbosity)
-    con_lik_matrix, _, codon_param_vec, alphagrid, omegagrid, _ = difFUBAR_grid(tree, tags, GTRmat, F3x4_freqs, code,
-        verbosity=verbosity, foreground_grid=6, background_grid=4)
-    alloc_grid, theta = difFUBAR_sample(con_lik_matrix, iters, verbosity=verbosity)
-    df = difFUBAR_tabulate(analysis_name, pos_thresh, alloc_grid, codon_param_vec, alphagrid, omegagrid, tag_colors; verbosity=verbosity, exports=exports)
->>>>>>> 4cf8b2fe
 
     #Return df, (tuple of partial calculations needed to re-run tablulate)
     return df, (alloc_grid, codon_param_vec, alphagrid, omegagrid, tag_colors)
